[build-system]
requires = ["poetry>=0.12"]
build-backend = "poetry.masonry.api"

[tool.pytest.ini_options]
filterwarnings = [
    "ignore::DeprecationWarning",
]

[tool.poetry]
name = "pyrdf2vec"
version = "0.2.3"
description = "Python implementation and extension of RDF2Vec"
license = "Ghent University and IMEC vzw"
authors = [
    "Gilles Vandewiele <gilles.vandewiele@ugent.be>",
    "Bram Steenwinckel <bram.steenwinckel@ugent.be>",
    "Terencio Agozzino <terencio.agozzino@gmail.com>",
    "Michael Weyns <michael.weyns@ugent.be>",
]
maintainers = ["Gilles Vandewiele <gilles.vandewiele@ugent.be>"]
readme = "README.rst"
repository = "https://github.com/IBCNServices/pyRDF2Vec"
documentation = "https://pyrdf2vec.readthedocs.io/en/latest/"
keywords = ["embeddings", "knowledge-graph", "rdf2vec", "word2vec"]
classifiers = [
    "Development Status :: 3 - Alpha",
    "Intended Audience :: Developers",
    "Operating System :: OS Independent",
    "Programming Language :: Python :: 3.7",
    "Programming Language :: Python :: 3.8",
    "Programming Language :: Python :: 3.9",
    "Topic :: Software Development :: Build Tools"
]
include = [
    "LICENSE",
    "README.rst",
    "CONTRIBUTORS.rst",
    "CODE_OF_CONDUCT.rst",
]

[tool.poetry.dependencies]
python = ">=3.8,<4.0"
attrs = ">=21.2,<23.0"
cachetools = "^5.0.0"
gensim = "^4.0.1"
matplotlib = "^3.4.2"
networkx = "^2.8"
nest_asyncio = "^1.5.4"
nest-asyncio = "^1.5.1"
numpy = "^1.22.3"
pandas = "^1.4.2"
python-Levenshtein = "^0.12.2"
python-louvain = "^0.16"
rdflib = "^6.1.1"
scikit-learn = "^1.0.2"
tomlkit = ">=0.10.2,<0.12.0"
torch = "^1.8.1"
tqdm = "^4.61.0"
aiohttp = "^3.8.1"

[tool.poetry.dev-dependencies]
black = "^22.6.0"
codecov = "^2.1.9"
doc8 = "^0.11.2"
flake8 = "^4.0.1"
flask = "^2.1.2"
isort = "^5.4.2"
<<<<<<< HEAD
mypy = "^0.961"
pre-commit = "^2.20.0"
=======
mypy = "^0.971"
pre-commit = "^2.19.0"
>>>>>>> aa40a740
pytest = "^7.0.2"
pytest-cov = "^3.0.0"
sphinx = "^5.1.1"
sphinx-autodoc-typehints = "^1.18.3"
sphinx-rtd-theme = "^1.0.0"
sphinxcontrib-apidoc = "^0.3.0"
towncrier = "^21.9.0"
tox = "^3.25.1"
yamllint = "^1.24.2"

[tool.poetry.extras]
docs = [
    "gensim",
    "rdflib",
    "scikit-learn",
    "sphinx",
    "sphinx-autodoc-typehints",
    "sphinx-rtd-theme",
    "sphinxcontrib-apidoc",
]
lint = ["black", "doc8", "flake8", "isort", "mypy", "yamllint"]
tests = [
    "aiohttp",
    "codecov",
    "gensim",
    "nest-asyncio",
    "numpy",
    "pandas",
    "pytest",
    "pytest-cov",
    "rdflib",
]

[tool.poetry.urls]
"Bug Tracker" = "https://github.com/IBCNServices/pyRDF2Vec/issues"

[tool.black]
line-length = 79
target-version = ['py38']
include = '\.pyi?$'
exclude = '''
/(
    \.eggs
  | \.git
  | \.tox
  | _build
  | build
  | dist
  | env
)/
'''

[tool.towncrier]
package = "pyrdf2vec"
filename = "CHANGELOG.rst"
template = "changelog.d/_template.rst"
issue_format = "`#{issue} <https://github.com/IBCNServices/pyRDF2Vec/issues/{issue}>`_"
directory = "changelog.d"
title_format = "{version} ({project_date})"
underlines = ["-", "^"]

    [[tool.towncrier.type]]
    directory = "bugfix"
    name = "Bug Fixes"
    showcontent = true

    [[tool.towncrier.type]]
    directory = "feature"
    name = "Features"
    showcontent = true

    [[tool.towncrier.type]]
    directory = "doc"
    name = "Improved Documentation"
    showcontent = true

[tool.tox]
legacy_tox_ini = """
[tox]
envlist =
    docs
    py{37,38,39}
    lint
    tests
isolated_build = True

[testenv:changelog]
description = Displays the news fragments of the CHANGELOG file
deps = towncrier
skip_install = true
commands = towncrier --draft

[testenv:docs]
description = Builds documentation (HTML) with Sphinx.
deps =
    gensim
    rdflib
    scikit-learn
    sphinx
    sphinx-autodoc-typehints
    sphinx-rtd-theme
    sphinxcontrib-apidoc
    tomlkit
commands =
    sphinx-build -n -T docs docs/_build/html
    python -m doctest README.rst

[testenv:lint]
description = Checks the code style.
deps = pre-commit
skip_install = true
commands = pre-commit run --all-files

[testenv:tests]
description = Runs unit tests and performs coverage.
deps =
    aiohttp
    codecov
    gensim
    nest-asyncio
    numpy
    pandas
    pytest
    pytest-cov
    pytest-xdist
    rdflib
    scikit-learn
commands = pytest --cov=pyrdf2vec --cov-report=xml tests
"""<|MERGE_RESOLUTION|>--- conflicted
+++ resolved
@@ -66,13 +66,8 @@
 flake8 = "^4.0.1"
 flask = "^2.1.2"
 isort = "^5.4.2"
-<<<<<<< HEAD
 mypy = "^0.961"
 pre-commit = "^2.20.0"
-=======
-mypy = "^0.971"
-pre-commit = "^2.19.0"
->>>>>>> aa40a740
 pytest = "^7.0.2"
 pytest-cov = "^3.0.0"
 sphinx = "^5.1.1"
