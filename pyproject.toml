--- conflicted
+++ resolved
@@ -64,11 +64,7 @@
 codecov = "^2.1.9"
 doc8 = "^0.11.2"
 flake8 = "^5.0.4"
-<<<<<<< HEAD
 flask = "^2.2.2"
-=======
-flask = "^2.2.0"
->>>>>>> 62420b32
 isort = "^5.4.2"
 mypy = "^0.961"
 pre-commit = "^2.20.0"
